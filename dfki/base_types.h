#ifndef DFKI_BASE_TYPES_H__
#define DFKI_BASE_TYPES_H__

#ifndef __orogen
#include <sys/time.h>
#include <time.h>
#include <stdint.h>
#endif

namespace DFKI {
    struct Time {
        /** The number of seconds */
        int seconds;
        /** The number of microseconds. This is always in [0, 1000000]. */
        int microseconds;

#ifndef __orogen
        Time()
            : seconds(0), microseconds(0) {}

        explicit Time(int seconds, int microseconds = 0)
            : seconds(seconds), microseconds(microseconds) {}

        /** Returns the current time */
        static Time now() {
            timeval t;
            gettimeofday(&t, 0);
            return Time(t.tv_sec, t.tv_usec);
        }

        bool operator < (Time const& ts) const
        { return seconds < ts.seconds || (seconds == ts.seconds && microseconds < ts.microseconds); }
        bool operator > (Time const& ts) const
        { return seconds > ts.seconds || (seconds == ts.seconds && microseconds > ts.microseconds); }
        bool operator == (Time const& ts) const
        { return seconds == ts.seconds && microseconds == ts.microseconds; }
        bool operator != (Time const& ts) const
        { return !(*this == ts); }
        bool operator >= (Time const& ts) const
        { return !(*this < ts); }
        bool operator <= (Time const& ts) const
        { return !(*this > ts); }
        Time operator - (Time const& ts) const
        {
            Time result;
            result.seconds      = seconds - ts.seconds;
            result.microseconds = microseconds - ts.microseconds;
            result.canonize();
            return result;
        }

        Time operator + (Time const& ts) const
        {
            Time result;
            result.seconds      = seconds + ts.seconds;
            result.microseconds = microseconds + ts.microseconds;
            result.canonize();
            return result;
        }

        Time operator / (int divider) const
        {
            Time result;
	    uint64_t timeInMicroSec = this->toMicroseconds();
	    
	    timeInMicroSec /= divider;

            int const UsecPerSec = 1000000;
            int64_t offset = timeInMicroSec / UsecPerSec;
            result.seconds = offset;
            timeInMicroSec -= offset * UsecPerSec;
	    result.microseconds = timeInMicroSec;	  
            return result;
        }

        /** True if this time is zero */
        bool isNull() const { return seconds == 0 && microseconds == 0; }

        /** Converts this time as a timeval object */
        timeval toTimeval() const
        {
            timeval tv = { seconds, microseconds };
            return tv;
        }

        /** Returns this time as a fractional number of seconds */
        double toSeconds() const
        {
            return static_cast<double>(seconds) + static_cast<double>(microseconds) / 1000000.0;
        }

        /** Returns this time as an integer number of milliseconds (thus dropping the microseconds) */
        uint64_t toMilliseconds() const
        {
            return static_cast<uint64_t>(seconds) * 1000 + static_cast<uint64_t>(microseconds) / 1000;
        }

        /** Returns this time as an integer number of microseconds */
        uint64_t toMicroseconds() const
        {
            return static_cast<uint64_t>(seconds) * 1000000 + static_cast<uint64_t>(microseconds);
        }


    private:
        /** This method makes sure that the constraint on microseconds is met
         * (i.e. that microseconds is in [0, 1000000].
         */
        void canonize()
        {
	  int const UsecPerSec = 1000000;
<<<<<<< HEAD
	  int offset = microseconds / UsecPerSec;
	  seconds      += offset;
	  microseconds -= offset * UsecPerSec;

	  if(microseconds < 0) {
	    seconds--;
	    microseconds += UsecPerSec;
	  }
	  
=======
	  int64_t micros = seconds * UsecPerSec;
	  micros += microseconds;

	  seconds = micros / UsecPerSec;
	  microseconds = micros % UsecPerSec;
>>>>>>> 980dda3a
        }
#endif
    };
}

#endif<|MERGE_RESOLUTION|>--- conflicted
+++ resolved
@@ -109,7 +109,6 @@
         void canonize()
         {
 	  int const UsecPerSec = 1000000;
-<<<<<<< HEAD
 	  int offset = microseconds / UsecPerSec;
 	  seconds      += offset;
 	  microseconds -= offset * UsecPerSec;
@@ -118,14 +117,6 @@
 	    seconds--;
 	    microseconds += UsecPerSec;
 	  }
-	  
-=======
-	  int64_t micros = seconds * UsecPerSec;
-	  micros += microseconds;
-
-	  seconds = micros / UsecPerSec;
-	  microseconds = micros % UsecPerSec;
->>>>>>> 980dda3a
         }
 #endif
     };
